parameters:
  - name: APIM_INSTANCE_NAME
    displayName: APIM instance name
    type: string
  - name: RESOURCE_GROUP_NAME
    displayName: APIM instance resource group name
    type: string
  - name: APIM_REPOSITORY_NAME
    type: string
    displayName: APIM repository for pull request
  - name: API_MANAGEMENT_SERVICE_OUTPUT_FOLDER_PATH
    type: string
    displayName: Folder where you want to extract the artifacts
  - name: TARGET_BRANCH_NAME
    type: string
    displayName: Target branch for pull request
    default: main
  - name: CONFIGURATION_YAML_PATH
    type: string
    displayName: Optional configuration file
    values:
      - Extract All
      - configuration.extractor.yaml
  - name: API_SPECIFICATION_FORMAT
    type: string
    displayName: API Specification Format
    values:
      - OpenAPIV3Yaml
      - OpenAPIV3Json
      - OpenAPIV2Yaml
      - OpenAPIV2Json

trigger: none

variables:
  - group: apim-automation
  - name: System.Debug
    value: true

stages:
  - stage: create_artifact_from_portal
    displayName: Create artifact from portal
    jobs:
      - job: create_artifact_from_portal
        displayName: Create artifact from portal
        pool:
          vmImage: ubuntu-latest
        steps:
          - task: AzureCLI@2
            displayName: Set extraction variables
            inputs:
              azureSubscription: "$(SERVICE_CONNECTION_NAME)"
              scriptType: pscore
              scriptLocation: inlineScript
              inlineScript: |
                Set-StrictMode -Version Latest
                $ErrorActionPreference = "Stop"
                $VerbosePreference = "Continue"
                $InformationPreference = "Continue"

                Write-Host "##vso[task.setvariable issecret=true;variable=AZURE_BEARER_TOKEN]$(az account get-access-token --query "accessToken" --output tsv)"
                Write-Host "##vso[task.setvariable issecret=true;variable=AZURE_CLIENT_ID]$env:servicePrincipalId"
                Write-Host "##vso[task.setvariable issecret=true;variable=AZURE_CLIENT_SECRET]$env:servicePrincipalKey"
                Write-Host "##vso[task.setvariable issecret=true;variable=AZURE_TENANT_ID]$env:tenantId"
                Write-Host "##vso[task.setvariable issecret=true;variable=AZURE_SUBSCRIPTION_ID]$(az account show --query "id" --output tsv)"
              addSpnToEnvironment: true
              failOnStandardError: true
          - task: PowerShell@2
            displayName: Fetch extractor
            inputs:
              targetType: "inline"
              script: |
                Set-StrictMode -Version Latest
                $ErrorActionPreference = "Stop"
                $VerbosePreference = "Continue"
                $InformationPreference = "Continue"

                Write-Information "Downloading extractor..."
                $extractorFileName = "$(Agent.OS)" -like "*win*" ? "extractor.win-x64.exe" : "extractor.linux-x64.exe"
                $uri = "https://github.com/Azure/apiops/releases/download/$(apiops_release_version)/$extractorFileName"
                $destinationFilePath = Join-Path "$(Agent.TempDirectory)" "extractor.exe"
                Invoke-WebRequest -Uri "$uri" -OutFile "$destinationFilePath"

                if ("$(Agent.OS)" -like "*linux*")
                {
                  Write-Information "Setting file permissions..."
                  & chmod +x "$destinationFilePath"
                  if ($LASTEXITCODE -ne 0) { throw "Setting file permissions failed."}
                }

                Write-Host "##vso[task.setvariable variable=EXTRACTOR_FILE_PATH]$destinationFilePath"
                Write-Information "Execution complete."
              failOnStderr: true
              pwsh: true
          - task: PowerShell@2
            displayName: Run extractor
            inputs:
<<<<<<< HEAD
              targetType: "inline"
=======
              targetType: 'inline'
>>>>>>> 6bc6f6cf
              script: |
                Set-StrictMode -Version Latest
                $ErrorActionPreference = "Stop"
                $VerbosePreference = "Continue"
                $InformationPreference = "Continue"

                & "$(EXTRACTOR_FILE_PATH)"                
                if ($LASTEXITCODE -ne 0) { throw "Running extractor failed."}

                Write-Information "Execution complete."
              failOnStderr: true
              pwsh: true
            env:
              AZURE_BEARER_TOKEN: $(AZURE_BEARER_TOKEN)
              AZURE_CLIENT_ID: $(AZURE_CLIENT_ID)
              AZURE_CLIENT_SECRET: $(AZURE_CLIENT_SECRET)
              AZURE_TENANT_ID: $(AZURE_TENANT_ID)
              AZURE_SUBSCRIPTION_ID: $(AZURE_SUBSCRIPTION_ID)
              AZURE_RESOURCE_GROUP_NAME: ${{ parameters.RESOURCE_GROUP_NAME }}
              API_MANAGEMENT_SERVICE_NAME: ${{ parameters.APIM_INSTANCE_NAME }}
              API_MANAGEMENT_SERVICE_OUTPUT_FOLDER_PATH: $(Build.ArtifactStagingDirectory)/${{ parameters.API_MANAGEMENT_SERVICE_OUTPUT_FOLDER_PATH }}
              API_SPECIFICATION_FORMAT: ${{ parameters.API_SPECIFICATION_FORMAT }}
              ? ${{ if ne( parameters['CONFIGURATION_YAML_PATH'], 'Extract All' ) }}
              : CONFIGURATION_YAML_PATH: ${{ parameters.CONFIGURATION_YAML_PATH }}
          - task: PublishPipelineArtifact@1
            displayName: Publish pipeline artifact
            inputs:
              targetPath: "$(Build.ArtifactStagingDirectory)"
              artifactType: pipeline
              artifactName: artifacts-from-portal
  - stage: create_template_branch
    displayName: Create template branch
    jobs:
      - job: create_artifacts_pull_request
        displayName: Create artifacts pull request
        pool:
          vmImage: windows-latest
        steps:
          - task: DownloadPipelineArtifact@2
            displayName: Download pipeline artifact
            inputs:
              source: current
              artifactName: artifacts-from-portal
              targetPath: $(Pipeline.Workspace)/artifacts-from-portal
          - task: PowerShell@2
            displayName: Create pull request
            inputs:
<<<<<<< HEAD
              targetType: "inline"
=======
              targetType: 'inline'
>>>>>>> 6bc6f6cf
              script: |
                Set-StrictMode -Version Latest
                $ErrorActionPreference = "Stop"
                $VerbosePreference = "Continue"
                $InformationPreference = "Continue"

                Write-Information "Installing Azure DevOps extension..."
                az extension add --name "azure-devops"
                az devops configure --defaults organization="$(System.TeamFoundationCollectionUri)" project="$(System.TeamProject)"

                Write-Information "Creating temporary folder..."
                $temporaryFolderPath = Join-Path "$(Agent.TempDirectory)" "artifacts-from-portal"
                New-Item -Path "$temporaryFolderPath" -ItemType "Directory"

                $branchName = "${{ parameters.TARGET_BRANCH_NAME }}"
                $temporaryBranchName = "artifacts-from-portal-build-$(Build.BuildId)"
                $repositoryName = "${{ parameters.APIM_REPOSITORY_NAME }}"
                Write-Information "Cloning branch $branchName in repository $repositoryName..."
                $cloneUrl = az repos show --repository "$repositoryName" --query "remoteUrl" --output tsv
                Write-Information "Clone URL is $cloneUrl"
                git -c http.extraheader="AUTHORIZATION: Bearer $(System.AccessToken)" clone --branch "$branchName" --depth 1 "$cloneUrl" "$temporaryFolderPath"
                if ($LASTEXITCODE -ne 0) { throw "Cloning branch $branchName in repository $repositoryName failed." }

                Write-Information "Creating temporary branch $temporaryBranchName from $branchName..."
                git -C "$temporaryFolderPath" checkout -b "$temporaryBranchName" "$branchName"
                if ($LASTEXITCODE -ne 0) { throw "Creating temporary branch $temporaryBranchName from $branchName failed." }

                Write-Information "Creating artifacts folder..."
                $artifactFolderPath = Join-Path "$temporaryFolderPath" "${{ parameters.API_MANAGEMENT_SERVICE_OUTPUT_FOLDER_PATH }}"
                if ((Test-Path -Path "$artifactFolderPath") -eq $false) {
                    New-Item -Path "$artifactFolderPath" -ItemType "Directory"
                }

                Write-Information "Synchronizing artifacts..."
                $extractorArtifactsFolderPath = Join-Path "$(Pipeline.Workspace)" "artifacts-from-portal" ${{ parameters.API_MANAGEMENT_SERVICE_OUTPUT_FOLDER_PATH }}
                if ("$(Agent.OS)" -like "*win*") {
                    & robocopy "$extractorArtifactsFolderPath" "$artifactFolderPath" /zb /mir /mt
                    if ($LASTEXITCODE -gt 7) { throw "Setting $artifactFolderPath to contents of $extractorArtifactsFolderPath failed." }
                }
                else {
                    & rsync --verbose --archive --delete --force --recursive "$extractorArtifactsFolderPath/" "$artifactFolderPath/"
                    if ($LASTEXITCODE -ne 0) { throw "Setting $artifactFolderPath to contents of $extractorArtifactsFolderPath failed." }
                }

                Write-Information "Validating that changes exist to be published..."
                $gitStatus = git -C "$temporaryFolderPath" status --porcelain
                if ($LASTEXITCODE -ne 0) { throw "Getting git status failed." }
                if ([string]::IsNullOrWhiteSpace($gitStatus)) {
                    Write-Information "No changes exist to be published."
                    return
                }

                Write-Information "Setting git user information..."
                git config --global user.email "azuredevopsagent@azuredevops.com"
                git config --global user.name "Azure Devops agent"

                Write-Information "Adding changes..."
                git -C "$temporaryFolderPath" add --all
                if ($LASTEXITCODE -ne 0) { throw "Adding Git changes failed." }

                Write-Information "Committing changes"
                git -C "$temporaryFolderPath" commit --message "Initial commit"
                if ($LASTEXITCODE -ne 0) { throw "Committing Git changes failed." }

                Write-Information "Pushing changes"
                git -C "$temporaryFolderPath" -c http.extraheader="AUTHORIZATION: Bearer $(System.AccessToken)" push --set-upstream origin "$temporaryBranchName"
                if ($LASTEXITCODE -ne 0) { throw "Pushing Git changes failed." }

                Write-Information "Creating pull request..."
                az repos pr create --source-branch "$temporaryBranchName" --target-branch "$branchName" --title "Merging artifacts from portal (Build $(Build.BuildId))" --squash --delete-source-branch "true" --repository "$repositoryName"
                if ($LASTEXITCODE -ne 0) { throw "Creating pull request failed." }

                Write-Information "Deleting temporary folder contents..."
                Remove-Item -Path "$temporaryFolderPath" -Recurse -Force

                Write-Information "Execution complete."
              pwsh: true
            env:
              AZURE_DEVOPS_EXT_PAT: "$(System.AccessToken)"<|MERGE_RESOLUTION|>--- conflicted
+++ resolved
@@ -95,11 +95,7 @@
           - task: PowerShell@2
             displayName: Run extractor
             inputs:
-<<<<<<< HEAD
               targetType: "inline"
-=======
-              targetType: 'inline'
->>>>>>> 6bc6f6cf
               script: |
                 Set-StrictMode -Version Latest
                 $ErrorActionPreference = "Stop"
@@ -147,11 +143,7 @@
           - task: PowerShell@2
             displayName: Create pull request
             inputs:
-<<<<<<< HEAD
               targetType: "inline"
-=======
-              targetType: 'inline'
->>>>>>> 6bc6f6cf
               script: |
                 Set-StrictMode -Version Latest
                 $ErrorActionPreference = "Stop"
