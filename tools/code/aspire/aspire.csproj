﻿<Project Sdk="Microsoft.NET.Sdk">

  <Sdk Name="Aspire.AppHost.Sdk" Version="9.0.0-rc.1.24511.1" />

  <PropertyGroup>
    <OutputType>Exe</OutputType>
    <TargetFramework>net9.0</TargetFramework>
    <Nullable>enable</Nullable>
    <IsAspireHost>true</IsAspireHost>
    <UserSecretsId>6ce9dc18-ea0d-4d82-8f1a-e63877f35b88</UserSecretsId>
  </PropertyGroup>

  <ItemGroup>
<<<<<<< HEAD
    <PackageReference Include="Aspire.Hosting.AppHost" Version="8.2.0" />
=======
    <PackageReference Include="Aspire.Hosting.AppHost" Version="9.0.0-rc.1.24511.1" />
>>>>>>> af877003
  </ItemGroup>

  <ItemGroup>
    <ProjectReference Include="..\extractor\extractor.csproj" />
    <ProjectReference Include="..\integration.tests\integration.tests.csproj" />
    <ProjectReference Include="..\publisher\publisher.csproj" />
  </ItemGroup>

</Project><|MERGE_RESOLUTION|>--- conflicted
+++ resolved
@@ -11,11 +11,7 @@
   </PropertyGroup>
 
   <ItemGroup>
-<<<<<<< HEAD
-    <PackageReference Include="Aspire.Hosting.AppHost" Version="8.2.0" />
-=======
     <PackageReference Include="Aspire.Hosting.AppHost" Version="9.0.0-rc.1.24511.1" />
->>>>>>> af877003
   </ItemGroup>
 
   <ItemGroup>
