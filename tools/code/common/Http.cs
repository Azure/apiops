﻿using Azure;
using Azure.Core;
using Azure.Core.Pipeline;
using System;
using System.Collections.Generic;
using System.Linq;
using System.Net;
using System.Runtime.CompilerServices;
using System.Text.Json;
using System.Text.Json.Nodes;
using System.Threading;
using System.Threading.Tasks;

namespace common;

public static class HttpPipelineExtensions
{
    public static async IAsyncEnumerable<JsonObject> ListJsonObjects(this HttpPipeline pipeline, Uri uri, [EnumeratorCancellation] CancellationToken cancellationToken)
    {
        Uri? nextLink = uri;

        while (nextLink is not null)
        {
            var responseJson = await pipeline.GetJsonObject(nextLink, cancellationToken);

            var values = responseJson.TryGetJsonArrayProperty("value")
                                     .Map(jsonArray => jsonArray.Choose(node => node as JsonObject))
                         ?? Enumerable.Empty<JsonObject>();

            foreach (var value in values)
            {
                yield return value;
            }

            nextLink = responseJson.TryGetStringProperty("nextLink")
                                   .Map(x => new Uri(x));
        }
    }

    public static async ValueTask<JsonObject> GetJsonObject(this HttpPipeline pipeline, Uri uri, CancellationToken cancellationToken)
    {
        var content = await pipeline.GetContent(uri, cancellationToken);

        return content.ToObjectFromJson<JsonObject>();
    }

    public static async ValueTask<BinaryData> GetContent(this HttpPipeline pipeline, Uri uri, CancellationToken cancellationToken)
    {
        var request = pipeline.CreateRequest(uri, RequestMethod.Get);

        var response = await pipeline.SendRequestAsync(request, cancellationToken);
        response.Validate(uri);

        return response.Content;
    }

    public static async ValueTask DeleteResource(this HttpPipeline pipeline, Uri uri, CancellationToken cancellationToken)
    {
        var request = pipeline.CreateRequest(uri, RequestMethod.Delete);
        var response = await pipeline.SendRequestAsync(request, cancellationToken);
        response.Validate(uri);
    }

    public static async ValueTask PutResource(this HttpPipeline pipeline, Uri uri, JsonObject resource, CancellationToken cancellationToken)
    {
        var request = pipeline.CreateRequest(uri, RequestMethod.Put);
        var resourceBytes = JsonSerializer.SerializeToUtf8Bytes(resource);
        request.Content = RequestContent.Create(resourceBytes);
        request.Headers.Add("Content-type", "application/json");

        var response = await pipeline.SendRequestAsync(request, cancellationToken);
        response.Validate(uri);
<<<<<<< HEAD
=======
        await pipeline.WaitForLongRunningOperation(response, cancellationToken);
>>>>>>> ee7fe074
    }

    private static Request CreateRequest(this HttpPipeline pipeline, Uri uri, RequestMethod requestMethod)
    {
        var request = pipeline.CreateRequest();
        request.Uri.Reset(uri);
        request.Method = requestMethod;

        return request;
    }

    private static Response Validate(this Response response, Uri requestUri)
    {
        return response.IsError
            ? throw new InvalidOperationException($"HTTP request to URI {requestUri} failed with status code {response.Status}. Content is '{response.Content}'.")
            : response;
    }

    private static async ValueTask WaitForLongRunningOperation(this HttpPipeline pipeline, Response response, CancellationToken cancellationToken)
    {
        var updatedResponse = response;
        while ((updatedResponse.Status == ((int)HttpStatusCode.Accepted))
               && updatedResponse.Headers.TryGetValue("Location", out var locationHeaderValue)
               && Uri.TryCreate(locationHeaderValue, UriKind.Absolute, out var locationUri)
               && locationUri is not null)
        {
            if (updatedResponse.Headers.TryGetValue("Retry-After", out var retryAfterString) && int.TryParse(retryAfterString, out var retryAfterSeconds))
            {
                var retryAfterDuration = TimeSpan.FromSeconds(retryAfterSeconds);
                await Task.Delay(retryAfterDuration, cancellationToken);
            }
            else
            {
                await Task.Delay(TimeSpan.FromSeconds(1), cancellationToken);
            }

            var request = pipeline.CreateRequest(locationUri, RequestMethod.Get);
            updatedResponse = await pipeline.SendRequestAsync(request, cancellationToken);
            updatedResponse.Validate(locationUri);
        }
    }
}<|MERGE_RESOLUTION|>--- conflicted
+++ resolved
@@ -70,10 +70,7 @@
 
         var response = await pipeline.SendRequestAsync(request, cancellationToken);
         response.Validate(uri);
-<<<<<<< HEAD
-=======
         await pipeline.WaitForLongRunningOperation(response, cancellationToken);
->>>>>>> ee7fe074
     }
 
     private static Request CreateRequest(this HttpPipeline pipeline, Uri uri, RequestMethod requestMethod)
