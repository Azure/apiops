﻿using Azure.Core.Pipeline;
using common;
using LanguageExt;
using Microsoft.Extensions.DependencyInjection;
using Microsoft.Extensions.DependencyInjection.Extensions;
using Microsoft.Extensions.Hosting;
using Microsoft.Extensions.Logging;
using System;
using System.Diagnostics;
using System.IO;
using System.Linq;
using System.Threading;
using System.Threading.Tasks;

namespace publisher;

public delegate ValueTask PutVersionSets(CancellationToken cancellationToken);
public delegate Option<VersionSetName> TryParseVersionSetName(FileInfo file);
public delegate bool IsVersionSetNameInSourceControl(VersionSetName name);
public delegate ValueTask PutVersionSet(VersionSetName name, CancellationToken cancellationToken);
public delegate ValueTask<Option<VersionSetDto>> FindVersionSetDto(VersionSetName name, CancellationToken cancellationToken);
public delegate ValueTask PutVersionSetInApim(VersionSetName name, VersionSetDto dto, CancellationToken cancellationToken);
public delegate ValueTask DeleteVersionSets(CancellationToken cancellationToken);
public delegate ValueTask DeleteVersionSet(VersionSetName name, CancellationToken cancellationToken);
public delegate ValueTask DeleteVersionSetFromApim(VersionSetName name, CancellationToken cancellationToken);

internal static class VersionSetModule
{
    public static void ConfigurePutVersionSets(IHostApplicationBuilder builder)
    {
        CommonModule.ConfigureGetPublisherFiles(builder);
        ConfigureTryParseVersionSetName(builder);
        ConfigureIsVersionSetNameInSourceControl(builder);
        ConfigurePutVersionSet(builder);

<<<<<<< HEAD
file sealed class TryParseVersionSetNameHandler(ManagementServiceDirectory serviceDirectory)
{
    public Option<VersionSetName> Handle(FileInfo file) =>
        TryParseNameFromInformationFile(file);

    private Option<VersionSetName> TryParseNameFromInformationFile(FileInfo file) =>
        from informationFile in VersionSetInformationFile.TryParse(file, serviceDirectory)
        select informationFile.Parent.Name;
}

/// <summary>
/// Limits the number of simultaneous operations.
/// </summary>
file sealed class VersionSetSemaphore : IDisposable
{
    private readonly AsyncKeyedLocker<VersionSetName> locker = new(LockOptions.Default);
    private ImmutableHashSet<VersionSetName> processedNames = [];
=======
        builder.Services.TryAddSingleton(GetPutVersionSets);
    }
>>>>>>> 5b4b1480

    private static PutVersionSets GetPutVersionSets(IServiceProvider provider)
    {
<<<<<<< HEAD
        // Do not process the same name simultaneously
        using var _ = await locker.LockAsync(name, cancellationToken).ConfigureAwait(false);
=======
        var getPublisherFiles = provider.GetRequiredService<GetPublisherFiles>();
        var tryParseName = provider.GetRequiredService<TryParseVersionSetName>();
        var isNameInSourceControl = provider.GetRequiredService<IsVersionSetNameInSourceControl>();
        var put = provider.GetRequiredService<PutVersionSet>();
        var activitySource = provider.GetRequiredService<ActivitySource>();
        var logger = provider.GetRequiredService<ILogger>();
>>>>>>> 5b4b1480

        return async cancellationToken =>
        {
            using var _ = activitySource.StartActivity(nameof(PutVersionSets));

            logger.LogInformation("Putting version sets...");

            await getPublisherFiles()
                    .Choose(tryParseName.Invoke)
                    .Where(isNameInSourceControl.Invoke)
                    .Distinct()
                    .IterParallel(put.Invoke, cancellationToken);
        };
    }

    private static void ConfigureTryParseVersionSetName(IHostApplicationBuilder builder)
    {
        AzureModule.ConfigureManagementServiceDirectory(builder);

        builder.Services.TryAddSingleton(GetTryParseVersionSetName);
    }

    private static TryParseVersionSetName GetTryParseVersionSetName(IServiceProvider provider)
    {
        var serviceDirectory = provider.GetRequiredService<ManagementServiceDirectory>();

        return file => from informationFile in VersionSetInformationFile.TryParse(file, serviceDirectory)
                       select informationFile.Parent.Name;
    }

    private static void ConfigureIsVersionSetNameInSourceControl(IHostApplicationBuilder builder)
    {
        CommonModule.ConfigureGetArtifactFiles(builder);
        AzureModule.ConfigureManagementServiceDirectory(builder);

        builder.Services.TryAddSingleton(GetIsVersionSetNameInSourceControl);
    }

    private static IsVersionSetNameInSourceControl GetIsVersionSetNameInSourceControl(IServiceProvider provider)
    {
        var getArtifactFiles = provider.GetRequiredService<GetArtifactFiles>();
        var serviceDirectory = provider.GetRequiredService<ManagementServiceDirectory>();

        return doesInformationFileExist;

        bool doesInformationFileExist(VersionSetName name)
        {
            var artifactFiles = getArtifactFiles();
            var informationFile = VersionSetInformationFile.From(name, serviceDirectory);

            return artifactFiles.Contains(informationFile.ToFileInfo());
        }
    }

    private static void ConfigurePutVersionSet(IHostApplicationBuilder builder)
    {
        ConfigureFindVersionSetDto(builder);
        ConfigurePutVersionSetInApim(builder);

        builder.Services.TryAddSingleton(GetPutVersionSet);
    }

    private static PutVersionSet GetPutVersionSet(IServiceProvider provider)
    {
        var findDto = provider.GetRequiredService<FindVersionSetDto>();
        var putInApim = provider.GetRequiredService<PutVersionSetInApim>();
        var activitySource = provider.GetRequiredService<ActivitySource>();

        return async (name, cancellationToken) =>
        {
            using var _ = activitySource.StartActivity(nameof(PutVersionSet))
                                       ?.AddTag("version_set.name", name);

            var dtoOption = await findDto(name, cancellationToken);
            await dtoOption.IterTask(async dto => await putInApim(name, dto, cancellationToken));
        };
    }

    private static void ConfigureFindVersionSetDto(IHostApplicationBuilder builder)
    {
        AzureModule.ConfigureManagementServiceDirectory(builder);
        CommonModule.ConfigureTryGetFileContents(builder);
        OverrideDtoModule.ConfigureOverrideDtoFactory(builder);

        builder.Services.TryAddSingleton(GetFindVersionSetDto);
    }

    private static FindVersionSetDto GetFindVersionSetDto(IServiceProvider provider)
    {
        var serviceDirectory = provider.GetRequiredService<ManagementServiceDirectory>();
        var tryGetFileContents = provider.GetRequiredService<TryGetFileContents>();
        var overrideFactory = provider.GetRequiredService<OverrideDtoFactory>();

        var overrideDto = overrideFactory.Create<VersionSetName, VersionSetDto>();

        return async (name, cancellationToken) =>
        {
            var informationFile = VersionSetInformationFile.From(name, serviceDirectory);
            var informationFileInfo = informationFile.ToFileInfo();

            var contentsOption = await tryGetFileContents(informationFileInfo, cancellationToken);

            return from contents in contentsOption
                   let dto = contents.ToObjectFromJson<VersionSetDto>()
                   select overrideDto(name, dto);
        };
    }

    private static void ConfigurePutVersionSetInApim(IHostApplicationBuilder builder)
    {
        AzureModule.ConfigureManagementServiceUri(builder);
        AzureModule.ConfigureHttpPipeline(builder);

        builder.Services.TryAddSingleton(GetPutVersionSetInApim);
    }

    private static PutVersionSetInApim GetPutVersionSetInApim(IServiceProvider provider)
    {
        var serviceUri = provider.GetRequiredService<ManagementServiceUri>();
        var pipeline = provider.GetRequiredService<HttpPipeline>();
        var logger = provider.GetRequiredService<ILogger>();

        return async (name, dto, cancellationToken) =>
        {
            logger.LogInformation("Putting version set {VersionSetName}...", name);

            await VersionSetUri.From(name, serviceUri)
                               .PutDto(dto, pipeline, cancellationToken);
        };
    }

    public static void ConfigureDeleteVersionSets(IHostApplicationBuilder builder)
    {
        CommonModule.ConfigureGetPublisherFiles(builder);
        ConfigureTryParseVersionSetName(builder);
        ConfigureIsVersionSetNameInSourceControl(builder);
        ConfigureDeleteVersionSet(builder);

        builder.Services.TryAddSingleton(GetDeleteVersionSets);
    }

    private static DeleteVersionSets GetDeleteVersionSets(IServiceProvider provider)
    {
        var getPublisherFiles = provider.GetRequiredService<GetPublisherFiles>();
        var tryParseName = provider.GetRequiredService<TryParseVersionSetName>();
        var isNameInSourceControl = provider.GetRequiredService<IsVersionSetNameInSourceControl>();
        var delete = provider.GetRequiredService<DeleteVersionSet>();
        var activitySource = provider.GetRequiredService<ActivitySource>();
        var logger = provider.GetRequiredService<ILogger>();

        return async cancellationToken =>
        {
            using var _ = activitySource.StartActivity(nameof(DeleteVersionSets));

            logger.LogInformation("Deleting version sets...");

            await getPublisherFiles()
                    .Choose(tryParseName.Invoke)
                    .Where(name => isNameInSourceControl(name) is false)
                    .Distinct()
                    .IterParallel(delete.Invoke, cancellationToken);
        };
    }

    private static void ConfigureDeleteVersionSet(IHostApplicationBuilder builder)
    {
        ConfigureDeleteVersionSetFromApim(builder);

        builder.Services.TryAddSingleton(GetDeleteVersionSet);
    }

    private static DeleteVersionSet GetDeleteVersionSet(IServiceProvider provider)
    {
        var deleteFromApim = provider.GetRequiredService<DeleteVersionSetFromApim>();
        var activitySource = provider.GetRequiredService<ActivitySource>();

        return async (name, cancellationToken) =>
        {
            using var _ = activitySource.StartActivity(nameof(DeleteVersionSet))
                                       ?.AddTag("version_set.name", name);

            await deleteFromApim(name, cancellationToken);
        };
    }

    private static void ConfigureDeleteVersionSetFromApim(IHostApplicationBuilder builder)
    {
        AzureModule.ConfigureManagementServiceUri(builder);
        AzureModule.ConfigureHttpPipeline(builder);

        builder.Services.TryAddSingleton(GetDeleteVersionSetFromApim);
    }

    private static DeleteVersionSetFromApim GetDeleteVersionSetFromApim(IServiceProvider provider)
    {
        var serviceUri = provider.GetRequiredService<ManagementServiceUri>();
        var pipeline = provider.GetRequiredService<HttpPipeline>();
        var logger = provider.GetRequiredService<ILogger>();

        return async (name, cancellationToken) =>
        {
            logger.LogInformation("Deleting version set {VersionSetName}...", name);

            await VersionSetUri.From(name, serviceUri)
                               .Delete(pipeline, cancellationToken);
        };
    }
}<|MERGE_RESOLUTION|>--- conflicted
+++ resolved
@@ -33,42 +33,17 @@
         ConfigureIsVersionSetNameInSourceControl(builder);
         ConfigurePutVersionSet(builder);
 
-<<<<<<< HEAD
-file sealed class TryParseVersionSetNameHandler(ManagementServiceDirectory serviceDirectory)
-{
-    public Option<VersionSetName> Handle(FileInfo file) =>
-        TryParseNameFromInformationFile(file);
-
-    private Option<VersionSetName> TryParseNameFromInformationFile(FileInfo file) =>
-        from informationFile in VersionSetInformationFile.TryParse(file, serviceDirectory)
-        select informationFile.Parent.Name;
-}
-
-/// <summary>
-/// Limits the number of simultaneous operations.
-/// </summary>
-file sealed class VersionSetSemaphore : IDisposable
-{
-    private readonly AsyncKeyedLocker<VersionSetName> locker = new(LockOptions.Default);
-    private ImmutableHashSet<VersionSetName> processedNames = [];
-=======
         builder.Services.TryAddSingleton(GetPutVersionSets);
     }
->>>>>>> 5b4b1480
 
     private static PutVersionSets GetPutVersionSets(IServiceProvider provider)
     {
-<<<<<<< HEAD
-        // Do not process the same name simultaneously
-        using var _ = await locker.LockAsync(name, cancellationToken).ConfigureAwait(false);
-=======
         var getPublisherFiles = provider.GetRequiredService<GetPublisherFiles>();
         var tryParseName = provider.GetRequiredService<TryParseVersionSetName>();
         var isNameInSourceControl = provider.GetRequiredService<IsVersionSetNameInSourceControl>();
         var put = provider.GetRequiredService<PutVersionSet>();
         var activitySource = provider.GetRequiredService<ActivitySource>();
         var logger = provider.GetRequiredService<ILogger>();
->>>>>>> 5b4b1480
 
         return async cancellationToken =>
         {
