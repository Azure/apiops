﻿using Azure.Core.Pipeline;
using common;
using LanguageExt;
using Microsoft.Extensions.DependencyInjection;
using Microsoft.Extensions.DependencyInjection.Extensions;
using Microsoft.Extensions.Hosting;
using Microsoft.Extensions.Logging;
using System;
using System.Diagnostics;
using System.IO;
using System.Linq;
using System.Threading;
using System.Threading.Tasks;

namespace publisher;

public delegate ValueTask PutPolicyFragments(CancellationToken cancellationToken);
public delegate Option<PolicyFragmentName> TryParsePolicyFragmentName(FileInfo file);
public delegate bool IsPolicyFragmentNameInSourceControl(PolicyFragmentName name);
public delegate ValueTask PutPolicyFragment(PolicyFragmentName name, CancellationToken cancellationToken);
public delegate ValueTask<Option<PolicyFragmentDto>> FindPolicyFragmentDto(PolicyFragmentName name, CancellationToken cancellationToken);
public delegate ValueTask PutPolicyFragmentInApim(PolicyFragmentName name, PolicyFragmentDto dto, CancellationToken cancellationToken);
public delegate ValueTask DeletePolicyFragments(CancellationToken cancellationToken);
public delegate ValueTask DeletePolicyFragment(PolicyFragmentName name, CancellationToken cancellationToken);
public delegate ValueTask DeletePolicyFragmentFromApim(PolicyFragmentName name, CancellationToken cancellationToken);

internal static class PolicyFragmentModule
{
    public static void ConfigurePutPolicyFragments(IHostApplicationBuilder builder)
    {
        CommonModule.ConfigureGetPublisherFiles(builder);
        ConfigureTryParsePolicyFragmentName(builder);
        ConfigureIsPolicyFragmentNameInSourceControl(builder);
        ConfigurePutPolicyFragment(builder);

        builder.Services.TryAddSingleton(GetPutPolicyFragments);
    }

    private static PutPolicyFragments GetPutPolicyFragments(IServiceProvider provider)
    {
        var getPublisherFiles = provider.GetRequiredService<GetPublisherFiles>();
        var tryParseName = provider.GetRequiredService<TryParsePolicyFragmentName>();
        var isNameInSourceControl = provider.GetRequiredService<IsPolicyFragmentNameInSourceControl>();
        var put = provider.GetRequiredService<PutPolicyFragment>();
        var activitySource = provider.GetRequiredService<ActivitySource>();
        var logger = provider.GetRequiredService<ILogger>();

        return async cancellationToken =>
        {
            using var _ = activitySource.StartActivity(nameof(PutPolicyFragments));

            logger.LogInformation("Putting policy fragments...");

            await getPublisherFiles()
                    .Choose(tryParseName.Invoke)
                    .Where(isNameInSourceControl.Invoke)
                    .Distinct()
                    .IterParallel(put.Invoke, cancellationToken);
        };
    }

    private static void ConfigureTryParsePolicyFragmentName(IHostApplicationBuilder builder)
    {
        AzureModule.ConfigureManagementServiceDirectory(builder);

        builder.Services.TryAddSingleton(GetTryParsePolicyFragmentName);
    }

    private static TryParsePolicyFragmentName GetTryParsePolicyFragmentName(IServiceProvider provider)
    {
        var serviceDirectory = provider.GetRequiredService<ManagementServiceDirectory>();

        return file => tryParseFromInformationFile(file) | tryParseFromPolicyFile(file);

        Option<PolicyFragmentName> tryParseFromInformationFile(FileInfo file) =>
            from informationFile in PolicyFragmentInformationFile.TryParse(file, serviceDirectory)
            select informationFile.Parent.Name;

<<<<<<< HEAD
file sealed class TryParsePolicyFragmentNameHandler(ManagementServiceDirectory serviceDirectory)
{
    public Option<PolicyFragmentName> Handle(FileInfo file) =>
        TryParseNameFromInformationFile(file)
        | TryParseNameFromPolicyFile(file);

    private Option<PolicyFragmentName> TryParseNameFromInformationFile(FileInfo file) =>
        from informationFile in PolicyFragmentInformationFile.TryParse(file, serviceDirectory)
        select informationFile.Parent.Name;

    private Option<PolicyFragmentName> TryParseNameFromPolicyFile(FileInfo file) =>
        from policyFile in PolicyFragmentPolicyFile.TryParse(file, serviceDirectory)
        select policyFile.Parent.Name;
}

/// <summary>
/// Limits the number of simultaneous operations.
/// </summary>
file sealed class PolicyFragmentSemaphore : IDisposable
{
    private readonly AsyncKeyedLocker<PolicyFragmentName> locker = new(LockOptions.Default);
    private ImmutableHashSet<PolicyFragmentName> processedNames = [];
=======
        Option<PolicyFragmentName> tryParseFromPolicyFile(FileInfo file) =>
            from policyFile in PolicyFragmentPolicyFile.TryParse(file, serviceDirectory)
            select policyFile.Parent.Name;
    }
>>>>>>> 5b4b1480

    private static void ConfigureIsPolicyFragmentNameInSourceControl(IHostApplicationBuilder builder)
    {
<<<<<<< HEAD
        // Do not process the same name simultaneously
        using var _ = await locker.LockAsync(name, cancellationToken).ConfigureAwait(false);

        // Only process each name once
        if (processedNames.Contains(name))
        {
            return;
        }

        await action(name, cancellationToken);
=======
        CommonModule.ConfigureGetArtifactFiles(builder);
        AzureModule.ConfigureManagementServiceDirectory(builder);
>>>>>>> 5b4b1480

        builder.Services.TryAddSingleton(GetIsPolicyFragmentNameInSourceControl);
    }

    private static IsPolicyFragmentNameInSourceControl GetIsPolicyFragmentNameInSourceControl(IServiceProvider provider)
    {
        var getArtifactFiles = provider.GetRequiredService<GetArtifactFiles>();
        var serviceDirectory = provider.GetRequiredService<ManagementServiceDirectory>();

        return name =>
            doesInformationFileExist(name)
            || doesPolicyFileExist(name);

        bool doesInformationFileExist(PolicyFragmentName name)
        {
            var artifactFiles = getArtifactFiles();
            var informationFile = PolicyFragmentInformationFile.From(name, serviceDirectory);

            return artifactFiles.Contains(informationFile.ToFileInfo());
        }

        bool doesPolicyFileExist(PolicyFragmentName name)
        {
            var artifactFiles = getArtifactFiles();
            var policyFile = PolicyFragmentPolicyFile.From(name, serviceDirectory);

            return artifactFiles.Contains(policyFile.ToFileInfo());
        }
    }

    private static void ConfigurePutPolicyFragment(IHostApplicationBuilder builder)
    {
        ConfigureFindPolicyFragmentDto(builder);
        ConfigurePutPolicyFragmentInApim(builder);

        builder.Services.TryAddSingleton(GetPutPolicyFragment);
    }

    private static PutPolicyFragment GetPutPolicyFragment(IServiceProvider provider)
    {
        var findDto = provider.GetRequiredService<FindPolicyFragmentDto>();
        var putInApim = provider.GetRequiredService<PutPolicyFragmentInApim>();
        var activitySource = provider.GetRequiredService<ActivitySource>();

        return async (name, cancellationToken) =>
        {
            using var _ = activitySource.StartActivity(nameof(PutPolicyFragment))
                                       ?.AddTag("policy_fragment.name", name);

            var dtoOption = await findDto(name, cancellationToken);
            await dtoOption.IterTask(async dto => await putInApim(name, dto, cancellationToken));
        };
    }

    private static void ConfigureFindPolicyFragmentDto(IHostApplicationBuilder builder)
    {
        AzureModule.ConfigureManagementServiceDirectory(builder);
        CommonModule.ConfigureTryGetFileContents(builder);
        OverrideDtoModule.ConfigureOverrideDtoFactory(builder);

        builder.Services.TryAddSingleton(GetFindPolicyFragmentDto);
    }

    private static FindPolicyFragmentDto GetFindPolicyFragmentDto(IServiceProvider provider)
    {
        var serviceDirectory = provider.GetRequiredService<ManagementServiceDirectory>();
        var tryGetFileContents = provider.GetRequiredService<TryGetFileContents>();
        var overrideFactory = provider.GetRequiredService<OverrideDtoFactory>();

        var overrideDto = overrideFactory.Create<PolicyFragmentName, PolicyFragmentDto>();

        return async (name, cancellationToken) =>
        {
            var informationFileDtoOption = await tryGetInformationFileDto(name, cancellationToken);
            var policyContentsOption = await tryGetPolicyContents(name, cancellationToken);

            return tryGetDto(name, informationFileDtoOption, policyContentsOption);
        };

        async ValueTask<Option<PolicyFragmentDto>> tryGetInformationFileDto(PolicyFragmentName name, CancellationToken cancellationToken)
        {
            var informationFile = PolicyFragmentInformationFile.From(name, serviceDirectory);
            var contentsOption = await tryGetFileContents(informationFile.ToFileInfo(), cancellationToken);

            return from contents in contentsOption
                   select contents.ToObjectFromJson<PolicyFragmentDto>();
        }

        async ValueTask<Option<BinaryData>> tryGetPolicyContents(PolicyFragmentName name, CancellationToken cancellationToken)
        {
            var policyFile = PolicyFragmentPolicyFile.From(name, serviceDirectory);

            return await tryGetFileContents(policyFile.ToFileInfo(), cancellationToken);
        }

        Option<PolicyFragmentDto> tryGetDto(PolicyFragmentName name, Option<PolicyFragmentDto> informationFileDtoOption, Option<BinaryData> policyContentsOption)
        {
            if (informationFileDtoOption.IsNone && policyContentsOption.IsNone)
            {
                return Option<PolicyFragmentDto>.None;
            }

            var dto = informationFileDtoOption.IfNone(() => new PolicyFragmentDto { Properties = new PolicyFragmentDto.PolicyFragmentContract() });
            policyContentsOption.Iter(contents => dto = dto with
            {
                Properties = dto.Properties with
                {
                    Format = "rawxml",
                    Value = contents.ToString()
                }
            });

            return overrideDto(name, dto);
        }
    }

    private static void ConfigurePutPolicyFragmentInApim(IHostApplicationBuilder builder)
    {
        AzureModule.ConfigureManagementServiceUri(builder);
        AzureModule.ConfigureHttpPipeline(builder);

        builder.Services.TryAddSingleton(GetPutPolicyFragmentInApim);
    }

    private static PutPolicyFragmentInApim GetPutPolicyFragmentInApim(IServiceProvider provider)
    {
        var serviceUri = provider.GetRequiredService<ManagementServiceUri>();
        var pipeline = provider.GetRequiredService<HttpPipeline>();
        var logger = provider.GetRequiredService<ILogger>();

        return async (name, dto, cancellationToken) =>
        {
            logger.LogInformation("Putting policy fragment {PolicyFragmentName}...", name);

            await PolicyFragmentUri.From(name, serviceUri)
                                   .PutDto(dto, pipeline, cancellationToken);
        };
    }

    public static void ConfigureDeletePolicyFragments(IHostApplicationBuilder builder)
    {
        CommonModule.ConfigureGetPublisherFiles(builder);
        ConfigureTryParsePolicyFragmentName(builder);
        ConfigureIsPolicyFragmentNameInSourceControl(builder);
        ConfigureDeletePolicyFragment(builder);

        builder.Services.TryAddSingleton(GetDeletePolicyFragments);
    }

    private static DeletePolicyFragments GetDeletePolicyFragments(IServiceProvider provider)
    {
        var getPublisherFiles = provider.GetRequiredService<GetPublisherFiles>();
        var tryParseName = provider.GetRequiredService<TryParsePolicyFragmentName>();
        var isNameInSourceControl = provider.GetRequiredService<IsPolicyFragmentNameInSourceControl>();
        var delete = provider.GetRequiredService<DeletePolicyFragment>();
        var activitySource = provider.GetRequiredService<ActivitySource>();
        var logger = provider.GetRequiredService<ILogger>();

        return async cancellationToken =>
        {
            using var _ = activitySource.StartActivity(nameof(DeletePolicyFragments));

            logger.LogInformation("Deleting policy fragments...");

            await getPublisherFiles()
                    .Choose(tryParseName.Invoke)
                    .Where(name => isNameInSourceControl(name) is false)
                    .Distinct()
                    .IterParallel(delete.Invoke, cancellationToken);
        };
    }

    private static void ConfigureDeletePolicyFragment(IHostApplicationBuilder builder)
    {
        ConfigureDeletePolicyFragmentFromApim(builder);

        builder.Services.TryAddSingleton(GetDeletePolicyFragment);
    }

    private static DeletePolicyFragment GetDeletePolicyFragment(IServiceProvider provider)
    {
        var deleteFromApim = provider.GetRequiredService<DeletePolicyFragmentFromApim>();
        var activitySource = provider.GetRequiredService<ActivitySource>();

        return async (name, cancellationToken) =>
        {
            using var _ = activitySource.StartActivity(nameof(DeletePolicyFragment))
                                       ?.AddTag("policy_fragment.name", name);

            await deleteFromApim(name, cancellationToken);
        };
    }

    private static void ConfigureDeletePolicyFragmentFromApim(IHostApplicationBuilder builder)
    {
        AzureModule.ConfigureManagementServiceUri(builder);
        AzureModule.ConfigureHttpPipeline(builder);

        builder.Services.TryAddSingleton(GetDeletePolicyFragmentFromApim);
    }

    private static DeletePolicyFragmentFromApim GetDeletePolicyFragmentFromApim(IServiceProvider provider)
    {
        var serviceUri = provider.GetRequiredService<ManagementServiceUri>();
        var pipeline = provider.GetRequiredService<HttpPipeline>();
        var logger = provider.GetRequiredService<ILogger>();

        return async (name, cancellationToken) =>
        {
            logger.LogInformation("Deleting policy fragment {PolicyFragmentName}...", name);

            await PolicyFragmentUri.From(name, serviceUri)
                                   .Delete(pipeline, cancellationToken);
        };
    }
}<|MERGE_RESOLUTION|>--- conflicted
+++ resolved
@@ -76,53 +76,15 @@
             from informationFile in PolicyFragmentInformationFile.TryParse(file, serviceDirectory)
             select informationFile.Parent.Name;
 
-<<<<<<< HEAD
-file sealed class TryParsePolicyFragmentNameHandler(ManagementServiceDirectory serviceDirectory)
-{
-    public Option<PolicyFragmentName> Handle(FileInfo file) =>
-        TryParseNameFromInformationFile(file)
-        | TryParseNameFromPolicyFile(file);
-
-    private Option<PolicyFragmentName> TryParseNameFromInformationFile(FileInfo file) =>
-        from informationFile in PolicyFragmentInformationFile.TryParse(file, serviceDirectory)
-        select informationFile.Parent.Name;
-
-    private Option<PolicyFragmentName> TryParseNameFromPolicyFile(FileInfo file) =>
-        from policyFile in PolicyFragmentPolicyFile.TryParse(file, serviceDirectory)
-        select policyFile.Parent.Name;
-}
-
-/// <summary>
-/// Limits the number of simultaneous operations.
-/// </summary>
-file sealed class PolicyFragmentSemaphore : IDisposable
-{
-    private readonly AsyncKeyedLocker<PolicyFragmentName> locker = new(LockOptions.Default);
-    private ImmutableHashSet<PolicyFragmentName> processedNames = [];
-=======
         Option<PolicyFragmentName> tryParseFromPolicyFile(FileInfo file) =>
             from policyFile in PolicyFragmentPolicyFile.TryParse(file, serviceDirectory)
             select policyFile.Parent.Name;
     }
->>>>>>> 5b4b1480
 
     private static void ConfigureIsPolicyFragmentNameInSourceControl(IHostApplicationBuilder builder)
     {
-<<<<<<< HEAD
-        // Do not process the same name simultaneously
-        using var _ = await locker.LockAsync(name, cancellationToken).ConfigureAwait(false);
-
-        // Only process each name once
-        if (processedNames.Contains(name))
-        {
-            return;
-        }
-
-        await action(name, cancellationToken);
-=======
         CommonModule.ConfigureGetArtifactFiles(builder);
         AzureModule.ConfigureManagementServiceDirectory(builder);
->>>>>>> 5b4b1480
 
         builder.Services.TryAddSingleton(GetIsPolicyFragmentNameInSourceControl);
     }
