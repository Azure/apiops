--- conflicted
+++ resolved
@@ -33,42 +33,17 @@
         ConfigureIsLoggerNameInSourceControl(builder);
         ConfigurePutLogger(builder);
 
-<<<<<<< HEAD
-file sealed class TryParseLoggerNameHandler(ManagementServiceDirectory serviceDirectory)
-{
-    public Option<LoggerName> Handle(FileInfo file) =>
-        TryParseNameFromInformationFile(file);
-
-    private Option<LoggerName> TryParseNameFromInformationFile(FileInfo file) =>
-        from informationFile in LoggerInformationFile.TryParse(file, serviceDirectory)
-        select informationFile.Parent.Name;
-}
-
-/// <summary>
-/// Limits the number of simultaneous operations.
-/// </summary>
-file sealed class LoggerSemaphore : IDisposable
-{
-    private readonly AsyncKeyedLocker<LoggerName> locker = new(LockOptions.Default);
-    private ImmutableHashSet<LoggerName> processedNames = [];
-=======
         builder.Services.TryAddSingleton(GetPutLoggers);
     }
->>>>>>> 5b4b1480
 
     private static PutLoggers GetPutLoggers(IServiceProvider provider)
     {
-<<<<<<< HEAD
-        // Do not process the same name simultaneously
-        using var _ = await locker.LockAsync(name, cancellationToken).ConfigureAwait(false);
-=======
         var getPublisherFiles = provider.GetRequiredService<GetPublisherFiles>();
         var tryParseName = provider.GetRequiredService<TryParseLoggerName>();
         var isNameInSourceControl = provider.GetRequiredService<IsLoggerNameInSourceControl>();
         var put = provider.GetRequiredService<PutLogger>();
         var activitySource = provider.GetRequiredService<ActivitySource>();
         var logger = provider.GetRequiredService<ILogger>();
->>>>>>> 5b4b1480
 
         return async cancellationToken =>
         {
