--- conflicted
+++ resolved
@@ -48,32 +48,17 @@
         ConfigureIsApiNameInSourceControl(builder);
         ConfigurePutApi(builder);
 
-<<<<<<< HEAD
-/// <summary>
-/// Limits the number of simultaneous operations.
-/// </summary>
-file sealed class ApiSemaphore : IDisposable
-{
-    private readonly AsyncKeyedLocker<ApiName> locker = new(LockOptions.Default);
-    private ImmutableHashSet<ApiName> processedNames = [];
-=======
         builder.Services.TryAddSingleton(GetPutApis);
     }
->>>>>>> 5b4b1480
 
     private static PutApis GetPutApis(IServiceProvider provider)
     {
-<<<<<<< HEAD
-        // Do not process the same name simultaneously
-        using var _ = await locker.LockAsync(name, cancellationToken).ConfigureAwait(false);
-=======
         var getPublisherFiles = provider.GetRequiredService<GetPublisherFiles>();
         var tryParseName = provider.GetRequiredService<TryParseApiName>();
         var isNameInSourceControl = provider.GetRequiredService<IsApiNameInSourceControl>();
         var put = provider.GetRequiredService<PutApi>();
         var activitySource = provider.GetRequiredService<ActivitySource>();
         var logger = provider.GetRequiredService<ILogger>();
->>>>>>> 5b4b1480
 
         return async cancellationToken =>
         {
