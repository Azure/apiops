--- conflicted
+++ resolved
@@ -26,54 +26,12 @@
 
 internal static class SubscriptionModule
 {
-<<<<<<< HEAD
-    public Option<PublisherAction> Handle(FileInfo file) =>
-        from name in tryParseName(file)
-        select GetAction(name);
-
-    private PublisherAction GetAction(SubscriptionName name) =>
-        async cancellationToken => await processSubscription(name, cancellationToken);
-}
-
-file sealed class TryParseSubscriptionNameHandler(ManagementServiceDirectory serviceDirectory)
-{
-    public Option<SubscriptionName> Handle(FileInfo file) =>
-        TryParseNameFromInformationFile(file);
-
-    private Option<SubscriptionName> TryParseNameFromInformationFile(FileInfo file) =>
-        from informationFile in SubscriptionInformationFile.TryParse(file, serviceDirectory)
-        select informationFile.Parent.Name;
-}
-
-/// <summary>
-/// Limits the number of simultaneous operations.
-/// </summary>
-file sealed class SubscriptionSemaphore : IDisposable
-{
-    private readonly AsyncKeyedLocker<SubscriptionName> locker = new(LockOptions.Default);
-    private ImmutableHashSet<SubscriptionName> processedNames = [];
-
-    /// <summary>
-    /// Runs the provided action, ensuring that each name is processed only once.
-    /// </summary>
-    public async ValueTask Run(SubscriptionName name, Func<SubscriptionName, CancellationToken, ValueTask> action, CancellationToken cancellationToken)
-    {
-        // Do not process the same name simultaneously
-        using var _ = await locker.LockAsync(name, cancellationToken).ConfigureAwait(false);
-
-        // Only process each name once
-        if (processedNames.Contains(name))
-        {
-            return;
-        }
-=======
     public static void ConfigurePutSubscriptions(IHostApplicationBuilder builder)
     {
         CommonModule.ConfigureGetPublisherFiles(builder);
         ConfigureTryParseSubscriptionName(builder);
         ConfigureIsSubscriptionNameInSourceControl(builder);
         ConfigurePutSubscription(builder);
->>>>>>> 5b4b1480
 
         builder.Services.TryAddSingleton(GetPutSubscriptions);
     }
