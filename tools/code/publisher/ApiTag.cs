﻿using Azure.Core.Pipeline;
using common;
using LanguageExt;
using Microsoft.Extensions.DependencyInjection;
using Microsoft.Extensions.DependencyInjection.Extensions;
using Microsoft.Extensions.Hosting;
using Microsoft.Extensions.Logging;
using System;
using System.Diagnostics;
using System.IO;
using System.Linq;
using System.Threading;
using System.Threading.Tasks;

namespace publisher;

public delegate ValueTask PutApiTags(CancellationToken cancellationToken);
public delegate Option<(TagName Name, ApiName ApiName)> TryParseApiTagName(FileInfo file);
public delegate bool IsApiTagNameInSourceControl(TagName name, ApiName apiName);
public delegate ValueTask PutApiTag(TagName name, ApiName apiName, CancellationToken cancellationToken);
public delegate ValueTask<Option<ApiTagDto>> FindApiTagDto(TagName name, ApiName apiName, CancellationToken cancellationToken);
public delegate ValueTask PutApiTagInApim(TagName name, ApiTagDto dto, ApiName apiName, CancellationToken cancellationToken);
public delegate ValueTask DeleteApiTags(CancellationToken cancellationToken);
public delegate ValueTask DeleteApiTag(TagName name, ApiName apiName, CancellationToken cancellationToken);
public delegate ValueTask DeleteApiTagFromApim(TagName name, ApiName apiName, CancellationToken cancellationToken);

internal static class ApiTagModule
{
    public static void ConfigurePutApiTags(IHostApplicationBuilder builder)
    {
        CommonModule.ConfigureGetPublisherFiles(builder);
        ConfigureTryApiParseTagName(builder);
        ConfigureIsApiTagNameInSourceControl(builder);
        ConfigurePutApiTag(builder);

<<<<<<< HEAD
file sealed class TryParseTagNameHandler(ManagementServiceDirectory serviceDirectory)
{
    public Option<(TagName, ApiName)> Handle(FileInfo file) =>
        TryParseNameFromTagInformationFile(file);

    private Option<(TagName, ApiName)> TryParseNameFromTagInformationFile(FileInfo file) =>
        from informationFile in ApiTagInformationFile.TryParse(file, serviceDirectory)
        select (informationFile.Parent.Name, informationFile.Parent.Parent.Parent.Name);
}

/// <summary>
/// Limits the number of simultaneous operations.
/// </summary>
file sealed class ApiTagSemaphore : IDisposable
{
    private readonly AsyncKeyedLocker<(TagName, ApiName)> locker = new(LockOptions.Default);
    private ImmutableHashSet<(TagName, ApiName)> processedNames = [];
=======
        builder.Services.TryAddSingleton(GetPutApiTags);
    }
>>>>>>> 5b4b1480

    private static PutApiTags GetPutApiTags(IServiceProvider provider)
    {
<<<<<<< HEAD
        // Do not process the same name simultaneously
        using var _ = await locker.LockAsync((name, apiName), cancellationToken).ConfigureAwait(false);
=======
        var getPublisherFiles = provider.GetRequiredService<GetPublisherFiles>();
        var tryParseName = provider.GetRequiredService<TryParseApiTagName>();
        var isNameInSourceControl = provider.GetRequiredService<IsApiTagNameInSourceControl>();
        var put = provider.GetRequiredService<PutApiTag>();
        var activitySource = provider.GetRequiredService<ActivitySource>();
        var logger = provider.GetRequiredService<ILogger>();
>>>>>>> 5b4b1480

        return async cancellationToken =>
        {
            using var _ = activitySource.StartActivity(nameof(PutApiTags));

            logger.LogInformation("Putting API tags...");

            await getPublisherFiles()
                    .Choose(tryParseName.Invoke)
                    .Where(tag => isNameInSourceControl(tag.Name, tag.ApiName))
                    .Distinct()
                    .IterParallel(put.Invoke, cancellationToken);
        };
    }

    private static void ConfigureTryApiParseTagName(IHostApplicationBuilder builder)
    {
        AzureModule.ConfigureManagementServiceDirectory(builder);

        builder.Services.TryAddSingleton(GetTryParseApiTagName);
    }

    private static TryParseApiTagName GetTryParseApiTagName(IServiceProvider provider)
    {
        var serviceDirectory = provider.GetRequiredService<ManagementServiceDirectory>();

        return file => from informationFile in ApiTagInformationFile.TryParse(file, serviceDirectory)
                       select (informationFile.Parent.Name, informationFile.Parent.Parent.Parent.Name);
    }

    private static void ConfigureIsApiTagNameInSourceControl(IHostApplicationBuilder builder)
    {
        CommonModule.ConfigureGetArtifactFiles(builder);
        AzureModule.ConfigureManagementServiceDirectory(builder);

        builder.Services.TryAddSingleton(GetIsTagNameInSourceControl);
    }

    private static IsApiTagNameInSourceControl GetIsTagNameInSourceControl(IServiceProvider provider)
    {
        var getArtifactFiles = provider.GetRequiredService<GetArtifactFiles>();
        var serviceDirectory = provider.GetRequiredService<ManagementServiceDirectory>();

        return doesInformationFileExist;

        bool doesInformationFileExist(TagName name, ApiName apiName)
        {
            var artifactFiles = getArtifactFiles();
            var tagFile = ApiTagInformationFile.From(name, apiName, serviceDirectory);

            return artifactFiles.Contains(tagFile.ToFileInfo());
        }
    }

    private static void ConfigurePutApiTag(IHostApplicationBuilder builder)
    {
        ConfigureFindApiTagDto(builder);
        ConfigurePutApiTagInApim(builder);

        builder.Services.TryAddSingleton(GetPutApiTag);
    }

    private static PutApiTag GetPutApiTag(IServiceProvider provider)
    {
        var findDto = provider.GetRequiredService<FindApiTagDto>();
        var putInApim = provider.GetRequiredService<PutApiTagInApim>();
        var activitySource = provider.GetRequiredService<ActivitySource>();

        return async (name, apiName, cancellationToken) =>
        {
            using var _ = activitySource.StartActivity(nameof(PutApiTag))
                                       ?.AddTag("api_tag.name", name)
                                       ?.AddTag("api.name", apiName);

            var dtoOption = await findDto(name, apiName, cancellationToken);
            await dtoOption.IterTask(async dto => await putInApim(name, dto, apiName, cancellationToken));
        };
    }

    private static void ConfigureFindApiTagDto(IHostApplicationBuilder builder)
    {
        AzureModule.ConfigureManagementServiceDirectory(builder);
        CommonModule.ConfigureTryGetFileContents(builder);

        builder.Services.TryAddSingleton(GetFindApiTagDto);
    }

    private static FindApiTagDto GetFindApiTagDto(IServiceProvider provider)
    {
        var serviceDirectory = provider.GetRequiredService<ManagementServiceDirectory>();
        var tryGetFileContents = provider.GetRequiredService<TryGetFileContents>();

        return async (name, apiName, cancellationToken) =>
        {
            var informationFile = ApiTagInformationFile.From(name, apiName, serviceDirectory);
            var contentsOption = await tryGetFileContents(informationFile.ToFileInfo(), cancellationToken);

            return from contents in contentsOption
                   select contents.ToObjectFromJson<ApiTagDto>();
        };
    }

    private static void ConfigurePutApiTagInApim(IHostApplicationBuilder builder)
    {
        AzureModule.ConfigureManagementServiceUri(builder);
        AzureModule.ConfigureHttpPipeline(builder);

        builder.Services.TryAddSingleton(GetPutApiTagInApim);
    }

    private static PutApiTagInApim GetPutApiTagInApim(IServiceProvider provider)
    {
        var serviceUri = provider.GetRequiredService<ManagementServiceUri>();
        var pipeline = provider.GetRequiredService<HttpPipeline>();
        var logger = provider.GetRequiredService<ILogger>();

        return async (name, dto, apiName, cancellationToken) =>
        {
            logger.LogInformation("Adding tag {TagName} to API {ApiName}...", name, apiName);

            await ApiTagUri.From(name, apiName, serviceUri)
                           .PutDto(dto, pipeline, cancellationToken);
        };
    }

    public static void ConfigureDeleteApiTags(IHostApplicationBuilder builder)
    {
        CommonModule.ConfigureGetPublisherFiles(builder);
        ConfigureTryApiParseTagName(builder);
        ConfigureIsApiTagNameInSourceControl(builder);
        ConfigureDeleteApiTag(builder);

        builder.Services.TryAddSingleton(GetDeleteApiTags);
    }

    private static DeleteApiTags GetDeleteApiTags(IServiceProvider provider)
    {
        var getPublisherFiles = provider.GetRequiredService<GetPublisherFiles>();
        var tryParseName = provider.GetRequiredService<TryParseApiTagName>();
        var isNameInSourceControl = provider.GetRequiredService<IsApiTagNameInSourceControl>();
        var delete = provider.GetRequiredService<DeleteApiTag>();
        var activitySource = provider.GetRequiredService<ActivitySource>();
        var logger = provider.GetRequiredService<ILogger>();

        return async cancellationToken =>
        {
            using var _ = activitySource.StartActivity(nameof(DeleteApiTags));

            logger.LogInformation("Deleting API tags...");

            await getPublisherFiles()
                    .Choose(tryParseName.Invoke)
                    .Where(tag => isNameInSourceControl(tag.Name, tag.ApiName) is false)
                    .Distinct()
                    .IterParallel(delete.Invoke, cancellationToken);
        };
    }

    private static void ConfigureDeleteApiTag(IHostApplicationBuilder builder)
    {
        ConfigureDeleteApiTagFromApim(builder);

        builder.Services.TryAddSingleton(GetDeleteApiTag);
    }

    private static DeleteApiTag GetDeleteApiTag(IServiceProvider provider)
    {
        var deleteFromApim = provider.GetRequiredService<DeleteApiTagFromApim>();
        var activitySource = provider.GetRequiredService<ActivitySource>();

        return async (name, apiName, cancellationToken) =>
        {
            using var _ = activitySource.StartActivity(nameof(DeleteApiTag))
                                       ?.AddTag("api_tag.name", name)
                                       ?.AddTag("api.name", apiName);

            await deleteFromApim(name, apiName, cancellationToken);
        };
    }

    private static void ConfigureDeleteApiTagFromApim(IHostApplicationBuilder builder)
    {
        AzureModule.ConfigureManagementServiceUri(builder);
        AzureModule.ConfigureHttpPipeline(builder);

        builder.Services.TryAddSingleton(GetDeleteApiTagFromApim);
    }

    private static DeleteApiTagFromApim GetDeleteApiTagFromApim(IServiceProvider provider)
    {
        var serviceUri = provider.GetRequiredService<ManagementServiceUri>();
        var pipeline = provider.GetRequiredService<HttpPipeline>();
        var logger = provider.GetRequiredService<ILogger>();

        return async (name, apiName, cancellationToken) =>
        {
            logger.LogInformation("Removing tag {TagName} from API {ApiName}...", name, apiName);

            await ApiTagUri.From(name, apiName, serviceUri)
                           .Delete(pipeline, cancellationToken);
        };
    }
}<|MERGE_RESOLUTION|>--- conflicted
+++ resolved
@@ -33,42 +33,17 @@
         ConfigureIsApiTagNameInSourceControl(builder);
         ConfigurePutApiTag(builder);
 
-<<<<<<< HEAD
-file sealed class TryParseTagNameHandler(ManagementServiceDirectory serviceDirectory)
-{
-    public Option<(TagName, ApiName)> Handle(FileInfo file) =>
-        TryParseNameFromTagInformationFile(file);
-
-    private Option<(TagName, ApiName)> TryParseNameFromTagInformationFile(FileInfo file) =>
-        from informationFile in ApiTagInformationFile.TryParse(file, serviceDirectory)
-        select (informationFile.Parent.Name, informationFile.Parent.Parent.Parent.Name);
-}
-
-/// <summary>
-/// Limits the number of simultaneous operations.
-/// </summary>
-file sealed class ApiTagSemaphore : IDisposable
-{
-    private readonly AsyncKeyedLocker<(TagName, ApiName)> locker = new(LockOptions.Default);
-    private ImmutableHashSet<(TagName, ApiName)> processedNames = [];
-=======
         builder.Services.TryAddSingleton(GetPutApiTags);
     }
->>>>>>> 5b4b1480
 
     private static PutApiTags GetPutApiTags(IServiceProvider provider)
     {
-<<<<<<< HEAD
-        // Do not process the same name simultaneously
-        using var _ = await locker.LockAsync((name, apiName), cancellationToken).ConfigureAwait(false);
-=======
         var getPublisherFiles = provider.GetRequiredService<GetPublisherFiles>();
         var tryParseName = provider.GetRequiredService<TryParseApiTagName>();
         var isNameInSourceControl = provider.GetRequiredService<IsApiTagNameInSourceControl>();
         var put = provider.GetRequiredService<PutApiTag>();
         var activitySource = provider.GetRequiredService<ActivitySource>();
         var logger = provider.GetRequiredService<ILogger>();
->>>>>>> 5b4b1480
 
         return async cancellationToken =>
         {
