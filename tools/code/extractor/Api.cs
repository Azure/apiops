--- conflicted
+++ resolved
@@ -59,20 +59,12 @@
         var apiResponseJson = await getRestResource(apiUri.Uri, cancellationToken);
         var apiModel = ApiModel.Deserialize(apiName, apiResponseJson);
 
-<<<<<<< HEAD
         await ExportInformationFile(apiModel, apiDirectory, logger, cancellationToken);
         await ExportSpecification(apiModel, apiDirectory, apiUri, defaultSpecification, getRestResource, downloadResource, logger, cancellationToken);
         await ExportTags(apiDirectory, apiUri, listRestResources, logger, cancellationToken);
         await ExportPolicies(apiDirectory, apiUri, listRestResources, getRestResource, logger, cancellationToken);
+        await ExportDiagnostics(apiDirectory, apiUri, listRestResources, getRestResource, logger, cancellationToken);
         await ExportOperations(apiDirectory, apiUri, listRestResources, getRestResource, logger, cancellationToken);
-=======
-        await ExportInformationFile(apiModel, apiDirectory, cancellationToken);
-        await ExportSpecification(apiModel, apiDirectory, apiUri, defaultSpecification, getRestResource, downloadResource, cancellationToken);
-        await ExportTags(apiDirectory, apiUri, listRestResources, cancellationToken);
-        await ExportDiagnostics(apiDirectory, apiUri, listRestResources, getRestResource, cancellationToken);
-        await ExportPolicies(apiDirectory, apiUri, listRestResources, getRestResource, cancellationToken);
-        await ExportOperations(apiDirectory, apiUri, listRestResources, getRestResource, cancellationToken);
->>>>>>> ee7fe074
     }
 
     private static async ValueTask ExportInformationFile(ApiModel apiModel, ApiDirectory apiDirectory, ILogger logger, CancellationToken cancellationToken)
@@ -212,16 +204,12 @@
         await ApiTag.ExportAll(apiDirectory, apiUri, listRestResources, logger, cancellationToken);
     }
 
-<<<<<<< HEAD
+    private static async ValueTask ExportDiagnostics(ApiDirectory apiDirectory, ApiUri apiUri, ListRestResources listRestResources, GetRestResource getRestResource, ILogger logger, CancellationToken cancellationToken)
+    {
+        await ApiDiagnostic.ExportAll(apiUri, apiDirectory, listRestResources, getRestResource, logger, cancellationToken);
+    }
+
     private static async ValueTask ExportPolicies(ApiDirectory apiDirectory, ApiUri apiUri, ListRestResources listRestResources, GetRestResource getRestResource, ILogger logger, CancellationToken cancellationToken)
-=======
-    private static async ValueTask ExportDiagnostics(ApiDirectory apiDirectory, ApiUri apiUri, ListRestResources listRestResources, GetRestResource getRestResource, CancellationToken cancellationToken)
-    {
-        await ApiDiagnostic.ExportAll(apiUri, apiDirectory, listRestResources, getRestResource, cancellationToken);
-    }
-
-    private static async ValueTask ExportPolicies(ApiDirectory apiDirectory, ApiUri apiUri, ListRestResources listRestResources, GetRestResource getRestResource, CancellationToken cancellationToken)
->>>>>>> ee7fe074
     {
         await ApiPolicy.ExportAll(apiDirectory, apiUri, listRestResources, getRestResource, logger, cancellationToken);
     }
